--- conflicted
+++ resolved
@@ -23,7 +23,6 @@
 mod paint_pipeline;
 mod parallel_build;
 mod pipeline_builder;
-mod pipeline_context;
 mod pipeline_features;
 mod pipeline_owner;
 pub mod pipeline_context;
@@ -52,10 +51,6 @@
     ParallelExecution,
     PhaseContext,
     PhaseResult,
-<<<<<<< HEAD
-
-=======
->>>>>>> a17e60ae
     PipelineCoordinator,
     // Errors (canonical location!)
     PipelineError,
