# Flutter Rendering Implementation Analysis

This folder contains detailed documentation of Flutter's rendering architecture, analyzed for implementation in FLUI (Rust).

## Document Index

| File | Topic | Description |
|------|-------|-------------|
| [01_OVERVIEW.md](01_OVERVIEW.md) | Architecture Overview | High-level view of rendering pipeline and key components |
| [02_RENDER_OBJECT.md](02_RENDER_OBJECT.md) | RenderObject | Base class lifecycle, layout, and paint protocols |
| [03_PIPELINE_OWNER.md](03_PIPELINE_OWNER.md) | PipelineOwner | Frame coordination and flush methods |
| [04_PAINTING_CONTEXT.md](04_PAINTING_CONTEXT.md) | PaintingContext | Canvas management and layer operations |
| [05_CONSTRAINTS.md](05_CONSTRAINTS.md) | Constraints | Layout constraint system |
| [06_MIXINS.md](06_MIXINS.md) | Mixins | Child management and composition patterns |
| [07_SEMANTICS.md](07_SEMANTICS.md) | Semantics | Accessibility tree and configuration |
| [08_SLIVER.md](08_SLIVER.md) | Sliver Protocol | Scrollable content and viewport slivers |
<<<<<<< HEAD
| [09_RUST_TYPESTATE.md](09_RUST_TYPESTATE.md) | **Rust Typestate** | **FLUI's typestate implementation with compile-time safety** |
| [10_GAP_ANALYSIS.md](10_GAP_ANALYSIS.md) | **Gap Analysis** | **Comparison of FLUI vs Flutter implementation with roadmap** |
=======
| [09_HIT_TESTING.md](09_HIT_TESTING.md) | Hit Testing | Pointer event detection and dispatch |
| [10_INTRINSICS.md](10_INTRINSICS.md) | Intrinsic Sizing | Natural size queries and baseline computation |
| [11_RELAYOUT_BOUNDARIES.md](11_RELAYOUT_BOUNDARIES.md) | Boundaries | Relayout and repaint boundary optimizations |
| [12_PARENT_DATA.md](12_PARENT_DATA.md) | Parent Data | Parent-child data communication pattern |
| [13_LIFECYCLE.md](13_LIFECYCLE.md) | Lifecycle | RenderObject lifecycle states and transitions |
| [14_ANIMATION_SUPPORT.md](14_ANIMATION_SUPPORT.md) | Animation Support | How RenderObject supports animations |
| [15_RENDERBOX_PROTOCOL.md](15_RENDERBOX_PROTOCOL.md) | RenderBox Protocol | BoxConstraints, Size, layout algorithm |
| [16_RENDERSLIVER_PROTOCOL.md](16_RENDERSLIVER_PROTOCOL.md) | RenderSliver Protocol | SliverConstraints, SliverGeometry |
| [17_CHILD_MIXINS.md](17_CHILD_MIXINS.md) | Child Mixins | SingleChild, Container, Proxy, Shifted patterns |
>>>>>>> 3bd2be85


## Architecture Summary

```
┌─────────────────────────────────────────────────────────────────────────┐
│                      Flutter Rendering Architecture                      │
│                                                                         │
│  ┌─────────────────────────────────────────────────────────────────┐   │
│  │                    Pipeline Phases                               │   │
│  │                                                                  │   │
│  │   flushLayout → flushCompositingBits → flushPaint → flushSemantics│  │
│  │        │                │                  │              │       │   │
│  │        ▼                ▼                  ▼              ▼       │   │
│  │   [_nodesNeeding   [_nodesNeeding    [_nodesNeeding  [_nodesNeeding│  │
│  │    Layout]          CompBits]         Paint]         Semantics]   │   │
│  │                                                                   │   │
│  └─────────────────────────────────────────────────────────────────┘   │
│                                    │                                    │
│                                    ▼                                    │
│  ┌─────────────────────────────────────────────────────────────────┐   │
│  │                    RenderObject Tree                             │   │
│  │                                                                  │   │
│  │   ┌────────────┐                                                 │   │
│  │   │RenderObject│ ─── layout() ──► Size determination             │   │
│  │   │            │ ─── paint() ───► Visual output                  │   │
│  │   │            │ ─── semantics ─► Accessibility                  │   │
│  │   └────┬───────┘                                                 │   │
│  │        │ children                                                │   │
│  │        ▼                                                         │   │
│  │   ┌────────────┐                                                 │   │
│  │   │RenderObject│...                                              │   │
│  │   └────────────┘                                                 │   │
│  │                                                                  │   │
│  └─────────────────────────────────────────────────────────────────┘   │
│                                    │                                    │
│                                    ▼                                    │
│  ┌─────────────────────────────────────────────────────────────────┐   │
│  │                    Layer Tree                                    │   │
│  │                                                                  │   │
│  │   ContainerLayer                                                 │   │
│  │   ├── PictureLayer (drawing commands)                            │   │
│  │   ├── ClipRectLayer                                              │   │
│  │   │   └── PictureLayer                                           │   │
│  │   ├── TransformLayer                                             │   │
│  │   │   └── PictureLayer                                           │   │
│  │   └── OpacityLayer                                               │   │
│  │       └── PictureLayer                                           │   │
│  │                                                                  │   │
│  └─────────────────────────────────────────────────────────────────┘   │
│                                                                         │
└─────────────────────────────────────────────────────────────────────────┘
```

## Protocol Hierarchy

```
RenderObject (abstract base)
    │
    ├── RenderBox (2D box protocol)
    │   │
    │   │   BoxConstraints → Size
    │   │
    │   ├── Patterns (architectural building blocks):
    │   │   ├── RenderProxyBox  - delegates to child
    │   │   └── RenderShiftedBox - positions child at offset
    │   │
    │   └── Child Mixins:
    │       ├── RenderObjectWithChildMixin<T>  - single child
    │       └── ContainerRenderObjectMixin<T,P> - linked list
    │
    └── RenderSliver (scrolling protocol)
        │
        │   SliverConstraints → SliverGeometry
        │
        └── Patterns:
            └── RenderProxySliver - delegates to child sliver
```

## Key Patterns for FLUI Implementation

### 1. Dirty Flag Pattern
- Objects mark themselves dirty via `markNeeds*()` methods
- Pipeline owner collects dirty objects into lists
- Flush methods process dirty lists in appropriate order

### 2. Boundary Pattern
- **Relayout Boundary**: Isolates layout changes to subtree
- **Repaint Boundary**: Isolates paint changes to subtree
- Both reduce work propagation in the tree

### 3. Parent Data Pattern
- Parent stores child-specific data on the child's `parentData` field
- Different container types use different `ParentData` subclasses
- Enables type-safe storage without child knowing parent type

### 4. Phase Separation
- Layout: Constraints down, sizes up
- Paint: Recording commands into layers
- Semantics: Building accessibility tree

<<<<<<< HEAD
## Rust Improvements Over Flutter

### 🎯 Typestate Pattern (FLUI Innovation)

FLUI introduces a **compile-time state tracking** system not present in Flutter:

```rust
// Unmounted node - no tree position
let unmounted = RenderNode::new(render_object);

// Mount into tree - explicit transition
let mounted: RenderNode<Mounted> = unmounted.mount_root();

// Type system guarantees valid tree operations
let parent = mounted.parent();  // ✅ Only available when Mounted
let depth = mounted.depth();    // ✅ Type-safe access

// unmounted.parent();  // ❌ Compile error! Unmounted nodes have no parent
```

**Benefits:**
- ✅ **Compile-time safety**: Invalid states are unrepresentable
- ✅ **Zero-cost**: PhantomData<S> has no runtime overhead
- ✅ **Explicit lifecycle**: mount()/unmount() make transitions clear
- ✅ **Type-level guarantees**: RenderTree stores only `RenderNode<Mounted>`

See [09_RUST_TYPESTATE.md](09_RUST_TYPESTATE.md) for detailed comparison with Flutter.
=======
### 5. Proxy/Shifted Patterns
- **Proxy**: Delegate all behavior to child (for effects)
- **Shifted**: Position child at non-zero offset (for layout)

## Rust Considerations
>>>>>>> 3bd2be85

### Use Traits Instead of Mixins
```rust
// Instead of Dart mixin composition
pub trait SingleChildRenderObject: RenderObject {
    fn child(&self) -> Option<&dyn RenderObject>;
}
```

### Interior Mutability for Dirty Flags
```rust
pub struct RenderObjectBase {
    needs_layout: Cell<bool>,
    needs_paint: Cell<bool>,
}
```

### Arena Allocation for Trees
```rust
pub struct RenderTree {
    nodes: Slab<RenderNode<Mounted>>,  // Type-safe: only mounted nodes
    root: Option<RenderId>,
}
```

### Higher-Rank Trait Bounds (HRTB)
```rust
// Lifetime-polymorphic visitors
tree.visit_all(|id, obj| {
    println!("{}: {}", id, obj.debug_name());
});

tree.find_where(|obj| obj.debug_name() == "MyWidget");
```

## Source Reference

All documentation is based on analysis of:
- `flutter/packages/flutter/lib/src/rendering/object.dart`
- `flutter/packages/flutter/lib/src/rendering/box.dart`
- `flutter/packages/flutter/lib/src/rendering/sliver.dart`
- Flutter Framework source code (2024 version)

## Related FLUI Components

| Flutter | FLUI |
|---------|------|
| `RenderObject` | `flui_rendering::RenderObject` |
| `RenderBox` | `flui_rendering::RenderBox` |
| `RenderSliver` | `flui_rendering::RenderSliver` |
| `PipelineOwner` | `flui_rendering::PipelineOwner` |
| `Constraints` | `flui_rendering::Constraints` |
| `PaintingContext` | `flui_painting::PaintingContext` |<|MERGE_RESOLUTION|>--- conflicted
+++ resolved
@@ -14,10 +14,6 @@
 | [06_MIXINS.md](06_MIXINS.md) | Mixins | Child management and composition patterns |
 | [07_SEMANTICS.md](07_SEMANTICS.md) | Semantics | Accessibility tree and configuration |
 | [08_SLIVER.md](08_SLIVER.md) | Sliver Protocol | Scrollable content and viewport slivers |
-<<<<<<< HEAD
-| [09_RUST_TYPESTATE.md](09_RUST_TYPESTATE.md) | **Rust Typestate** | **FLUI's typestate implementation with compile-time safety** |
-| [10_GAP_ANALYSIS.md](10_GAP_ANALYSIS.md) | **Gap Analysis** | **Comparison of FLUI vs Flutter implementation with roadmap** |
-=======
 | [09_HIT_TESTING.md](09_HIT_TESTING.md) | Hit Testing | Pointer event detection and dispatch |
 | [10_INTRINSICS.md](10_INTRINSICS.md) | Intrinsic Sizing | Natural size queries and baseline computation |
 | [11_RELAYOUT_BOUNDARIES.md](11_RELAYOUT_BOUNDARIES.md) | Boundaries | Relayout and repaint boundary optimizations |
@@ -27,7 +23,13 @@
 | [15_RENDERBOX_PROTOCOL.md](15_RENDERBOX_PROTOCOL.md) | RenderBox Protocol | BoxConstraints, Size, layout algorithm |
 | [16_RENDERSLIVER_PROTOCOL.md](16_RENDERSLIVER_PROTOCOL.md) | RenderSliver Protocol | SliverConstraints, SliverGeometry |
 | [17_CHILD_MIXINS.md](17_CHILD_MIXINS.md) | Child Mixins | SingleChild, Container, Proxy, Shifted patterns |
->>>>>>> 3bd2be85
+
+### Planning Documents
+
+| File | Topic | Description |
+|------|-------|-------------|
+| [plan/RUST_TYPESTATE.md](plan/RUST_TYPESTATE.md) | **Rust Typestate** | **FLUI's typestate implementation with compile-time safety** |
+| [plan/GAP_ANALYSIS.md](plan/GAP_ANALYSIS.md) | **Gap Analysis** | **Comparison of FLUI vs Flutter implementation with roadmap** |
 
 
 ## Architecture Summary
@@ -129,7 +131,10 @@
 - Paint: Recording commands into layers
 - Semantics: Building accessibility tree
 
-<<<<<<< HEAD
+### 5. Proxy/Shifted Patterns
+- **Proxy**: Delegate all behavior to child (for effects)
+- **Shifted**: Position child at non-zero offset (for layout)
+
 ## Rust Improvements Over Flutter
 
 ### 🎯 Typestate Pattern (FLUI Innovation)
@@ -156,14 +161,9 @@
 - ✅ **Explicit lifecycle**: mount()/unmount() make transitions clear
 - ✅ **Type-level guarantees**: RenderTree stores only `RenderNode<Mounted>`
 
-See [09_RUST_TYPESTATE.md](09_RUST_TYPESTATE.md) for detailed comparison with Flutter.
-=======
-### 5. Proxy/Shifted Patterns
-- **Proxy**: Delegate all behavior to child (for effects)
-- **Shifted**: Position child at non-zero offset (for layout)
+See [plan/RUST_TYPESTATE.md](plan/RUST_TYPESTATE.md) for detailed comparison with Flutter.
 
 ## Rust Considerations
->>>>>>> 3bd2be85
 
 ### Use Traits Instead of Mixins
 ```rust
